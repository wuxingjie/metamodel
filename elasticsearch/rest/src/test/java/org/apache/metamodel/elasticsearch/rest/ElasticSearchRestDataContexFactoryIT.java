/**
 * Licensed to the Apache Software Foundation (ASF) under one
 * or more contributor license agreements.  See the NOTICE file
 * distributed with this work for additional information
 * regarding copyright ownership.  The ASF licenses this file
 * to you under the Apache License, Version 2.0 (the
 * "License"); you may not use this file except in compliance
 * with the License.  You may obtain a copy of the License at
 *
 *   http://www.apache.org/licenses/LICENSE-2.0
 *
 * Unless required by applicable law or agreed to in writing,
 * software distributed under the License is distributed on an
 * "AS IS" BASIS, WITHOUT WARRANTIES OR CONDITIONS OF ANY
 * KIND, either express or implied.  See the License for the
 * specific language governing permissions and limitations
 * under the License.
 */
package org.apache.metamodel.elasticsearch.rest;

import static org.apache.metamodel.elasticsearch.rest.ElasticSearchRestDataContext.DEFAULT_TABLE_NAME;
import static org.hamcrest.Matchers.containsInAnyOrder;
import static org.junit.Assert.*;

import java.io.IOException;
import java.util.Arrays;
import java.util.List;

import org.apache.http.HttpHost;
import org.apache.metamodel.BatchUpdateScript;
import org.apache.metamodel.UpdateCallback;
import org.apache.metamodel.data.DataSet;
import org.apache.metamodel.data.Row;
import org.apache.metamodel.elasticsearch.common.ElasticSearchUtils;
import org.apache.metamodel.factory.DataContextFactory;
import org.apache.metamodel.factory.DataContextPropertiesImpl;
import org.apache.metamodel.schema.Column;
import org.apache.metamodel.schema.ColumnType;
import org.apache.metamodel.schema.MutableColumn;
import org.apache.metamodel.schema.MutableSchema;
import org.apache.metamodel.schema.MutableTable;
import org.apache.metamodel.schema.TableType;
import org.elasticsearch.action.admin.indices.delete.DeleteIndexRequest;
import org.elasticsearch.client.RequestOptions;
import org.elasticsearch.client.RestClient;
import org.elasticsearch.client.RestHighLevelClient;
import org.elasticsearch.client.indices.CreateIndexRequest;
import org.elasticsearch.client.indices.PutMappingRequest;
import org.junit.After;
import org.junit.Before;
import org.junit.Test;

public class ElasticSearchRestDataContexFactoryIT {
    private static final String INDEX_NAME = "myindex";

    private static RestHighLevelClient externalClient;

    private String dockerHostAddress;

    private DataContextFactory factory;
    
    private DataContextPropertiesImpl properties;

    @Before
    public void setUp() throws Exception {
        dockerHostAddress = ElasticSearchRestDataContextIT.determineHostName();

        externalClient = new RestHighLevelClient(RestClient
                .builder(new HttpHost(dockerHostAddress, ElasticSearchRestDataContextIT.DEFAULT_REST_CLIENT_PORT)));
        externalClient.indices().create(new CreateIndexRequest(INDEX_NAME), RequestOptions.DEFAULT);

<<<<<<< HEAD
        final PutMappingRequest putMappingRequest = new PutMappingRequest(INDEX_NAME);
        putMappingRequest
                .source(ElasticSearchUtils
                        .getMappingSource(new MutableTable(DEFAULT_TABLE_NAME, TableType.TABLE, new MutableSchema(
                                INDEX_NAME), new MutableColumn("name", ColumnType.STRING), new MutableColumn("age",
                                        ColumnType.INTEGER))));
=======
        final MutableTable table = new MutableTable(DEFAULT_TABLE_NAME, TableType.TABLE, new MutableSchema(INDEX_NAME),
                new MutableColumn("name", ColumnType.STRING), new MutableColumn("age", ColumnType.INTEGER));
        final PutMappingRequest putMappingRequest = new PutMappingRequest(INDEX_NAME)
                .source(ElasticSearchUtils.getMappingSource(table));
>>>>>>> 2f3f0d79

        externalClient.indices().putMapping(putMappingRequest, RequestOptions.DEFAULT);

        factory = new ElasticSearchRestDataContextFactory();

        properties = new DataContextPropertiesImpl();
        properties
                .put(DataContextPropertiesImpl.PROPERTY_URL, "http://" + dockerHostAddress + ":"
                        + ElasticSearchRestDataContextIT.DEFAULT_REST_CLIENT_PORT);
        properties.put(DataContextPropertiesImpl.PROPERTY_DATABASE, INDEX_NAME);
    }

    @After
    public void tearDown() throws IOException {
        externalClient.indices().delete(new DeleteIndexRequest(INDEX_NAME), RequestOptions.DEFAULT);
    }

    @Test
    public void testAccepts() throws Exception {
        properties.setDataContextType("elasticsearch");

        assertTrue(factory.accepts(properties, null));
    }

    @Test
    public void testCreateContextAndBulkScript() throws Exception {
        properties.setDataContextType("es-rest");

        assertTrue(factory.accepts(properties, null));

        final ElasticSearchRestDataContext dataContext = (ElasticSearchRestDataContext) factory
                .create(properties, null);

        dataContext.executeUpdate(new BatchUpdateScript() {
            @Override
            public void run(UpdateCallback callback) {
                callback.insertInto(DEFAULT_TABLE_NAME).value("name", "John Doe").value("age", 42).execute();
                callback.insertInto(DEFAULT_TABLE_NAME).value("name", "Jane Doe").value("age", 41).execute();
            }
        });

        dataContext.refreshSchemas();

        final DataSet persons = dataContext.executeQuery("SELECT name, age FROM " + DEFAULT_TABLE_NAME);
        final List<Row> personData = persons.toRows();

        assertEquals(2, personData.size());

        // Sort person data, so we can validate each row's values.
        final Column ageColumn = dataContext
                .getSchemaByName(INDEX_NAME)
                .getTableByName(DEFAULT_TABLE_NAME)
                .getColumnByName("age");
        personData
                .sort((row1, row2) -> ((Integer) row1.getValue(ageColumn))
                        .compareTo(((Integer) row2.getValue(ageColumn))));

        assertThat(Arrays.asList(personData.get(0).getValues()), containsInAnyOrder("Jane Doe", 41));
        assertThat(Arrays.asList(personData.get(1).getValues()), containsInAnyOrder("John Doe", 42));
    }

}<|MERGE_RESOLUTION|>--- conflicted
+++ resolved
@@ -69,19 +69,10 @@
                 .builder(new HttpHost(dockerHostAddress, ElasticSearchRestDataContextIT.DEFAULT_REST_CLIENT_PORT)));
         externalClient.indices().create(new CreateIndexRequest(INDEX_NAME), RequestOptions.DEFAULT);
 
-<<<<<<< HEAD
-        final PutMappingRequest putMappingRequest = new PutMappingRequest(INDEX_NAME);
-        putMappingRequest
-                .source(ElasticSearchUtils
-                        .getMappingSource(new MutableTable(DEFAULT_TABLE_NAME, TableType.TABLE, new MutableSchema(
-                                INDEX_NAME), new MutableColumn("name", ColumnType.STRING), new MutableColumn("age",
-                                        ColumnType.INTEGER))));
-=======
         final MutableTable table = new MutableTable(DEFAULT_TABLE_NAME, TableType.TABLE, new MutableSchema(INDEX_NAME),
                 new MutableColumn("name", ColumnType.STRING), new MutableColumn("age", ColumnType.INTEGER));
         final PutMappingRequest putMappingRequest = new PutMappingRequest(INDEX_NAME)
                 .source(ElasticSearchUtils.getMappingSource(table));
->>>>>>> 2f3f0d79
 
         externalClient.indices().putMapping(putMappingRequest, RequestOptions.DEFAULT);
 
