--- conflicted
+++ resolved
@@ -73,49 +73,6 @@
         return createSqlStatement(getTable());
     }
 
-<<<<<<< HEAD
-	private String createSqlStatement(Table table) {
-		final IQueryRewriter queryRewriter = getUpdateCallback().getDataContext().getQueryRewriter();
-		final StringBuilder sb = new StringBuilder();
-		sb.append("CREATE TABLE ");
-		final Schema schema = getSchema();
-		if (schema != null && schema.getName() != null) {
-			sb.append(schema.getQualifiedLabel());
-			sb.append(".");
-		}
-		sb.append(getUpdateCallback().quoteIfNescesary(table.getName()));
-		sb.append(" (");
-		final Column[] columns = table.getColumns();
-		for (int i = 0; i < columns.length; i++) {
-			final Column column = columns[i];
-			if (i != 0) {
-				sb.append(", ");
-			}
-			sb.append(getUpdateCallback().quoteIfNescesary(column.getName()));
-			sb.append(' ');
-			final String nativeType = column.getNativeType();
-			final Integer columnSize = column.getColumnSize();
-			if (nativeType == null) {
-				ColumnType columnType = column.getType();
-				if (columnType == null) {
-					columnType = ColumnType.VARCHAR;
-				}
-
-				final String columnTypeString = queryRewriter.rewriteColumnType(columnType, columnSize);
-				sb.append(columnTypeString);
-			} else {
-				sb.append(nativeType);
-				if (columnSize != null) {
-				    sb.append('(');
-				    sb.append(columnSize.intValue());
-				    sb.append(')');
-				}
-			}
-			if (column.isNullable() != null && !column.isNullable().booleanValue()) {
-				sb.append(" NOT NULL");
-			}
-		}
-=======
     private String createSqlStatement(Table table) {
         final IQueryRewriter queryRewriter = getUpdateCallback().getDataContext().getQueryRewriter();
         final StringBuilder sb = new StringBuilder();
@@ -136,29 +93,26 @@
             sb.append(getUpdateCallback().quoteIfNescesary(column.getName()));
             sb.append(' ');
             final String nativeType = column.getNativeType();
+            final Integer columnSize = column.getColumnSize();
             if (nativeType == null) {
                 ColumnType columnType = column.getType();
                 if (columnType == null) {
                     columnType = ColumnType.VARCHAR;
                 }
-
-                final String columnTypeString = queryRewriter.rewriteColumnType(columnType);
-
+                final String columnTypeString = queryRewriter.rewriteColumnType(columnType, columnSize);
                 sb.append(columnTypeString);
             } else {
                 sb.append(nativeType);
-            }
-            final Integer columnSize = column.getColumnSize();
-            if (columnSize != null) {
-                sb.append('(');
-                sb.append(columnSize.intValue());
-                sb.append(')');
+                if (columnSize != null) {
+                    sb.append('(');
+                    sb.append(columnSize.intValue());
+                    sb.append(')');
+                }
             }
             if (column.isNullable() != null && !column.isNullable().booleanValue()) {
                 sb.append(" NOT NULL");
             }
         }
->>>>>>> f9ba2470
         boolean primaryKeyExists = false;
         for (int i = 0; i < columns.length; i++) {
             if (columns[i].isPrimaryKey()) {
