/**
 * Licensed to the Apache Software Foundation (ASF) under one
 * or more contributor license agreements.  See the NOTICE file
 * distributed with this work for additional information
 * regarding copyright ownership.  The ASF licenses this file
 * to you under the Apache License, Version 2.0 (the
 * "License"); you may not use this file except in compliance
 * with the License.  You may obtain a copy of the License at
 *
 *   http://www.apache.org/licenses/LICENSE-2.0
 *
 * Unless required by applicable law or agreed to in writing,
 * software distributed under the License is distributed on an
 * "AS IS" BASIS, WITHOUT WARRANTIES OR CONDITIONS OF ANY
 * KIND, either express or implied.  See the License for the
 * specific language governing permissions and limitations
 * under the License.
 */
package org.apache.metamodel.jdbc;

import java.sql.Connection;
import java.sql.DriverManager;
import java.sql.PreparedStatement;
import java.sql.Statement;
import java.util.Arrays;
import java.util.List;
import java.util.concurrent.TimeUnit;

import javax.swing.table.TableModel;

import org.apache.metamodel.DataContext;
import org.apache.metamodel.MetaModelHelper;
import org.apache.metamodel.UpdateCallback;
import org.apache.metamodel.UpdateScript;
import org.apache.metamodel.data.DataSet;
import org.apache.metamodel.data.DataSetTableModel;
import org.apache.metamodel.data.Row;
import org.apache.metamodel.jdbc.dialects.HsqldbQueryRewriter;
import org.apache.metamodel.jdbc.dialects.IQueryRewriter;
import org.apache.metamodel.query.FromItem;
import org.apache.metamodel.query.JoinType;
import org.apache.metamodel.query.Query;
import org.apache.metamodel.query.SelectItem;
import org.apache.metamodel.schema.Column;
import org.apache.metamodel.schema.ColumnType;
import org.apache.metamodel.schema.Schema;
import org.apache.metamodel.schema.Table;

import junit.framework.TestCase;

/**
 * Test case that tests hsqldb interaction. The test uses an embedded copy of the "pentaho sampledata" sample database
 * that can be found at http://pentaho.sourceforge.net.
 */
public class HsqldbTest extends TestCase {

    private static final String CONNECTION_STRING = "jdbc:hsqldb:res:metamodel";
    private static final String USERNAME = "SA";
    private static final String PASSWORD = "";
    private Connection _connection;

    @Override
    protected void setUp() throws Exception {
        super.setUp();
        Class.forName("org.hsqldb.jdbcDriver");
        _connection = DriverManager.getConnection(CONNECTION_STRING, USERNAME, PASSWORD);
    }

    @Override
    protected void tearDown() throws Exception {
        super.tearDown();
        _connection.close();
    }

    public void testApproximateCount() throws Exception {
        final JdbcDataContext dataContext = new JdbcDataContext(_connection);
        final DataSet dataSet = dataContext.executeQuery("SELECT APPROXIMATE COUNT(*) FROM customers");
        assertTrue(dataSet.next());
        assertEquals(122, dataSet.getRow().getValue(0));
        assertFalse(dataSet.next());
    }

    public void testTimestampValueInsertSelect() throws Exception {
        Connection connection = DriverManager.getConnection("jdbc:hsqldb:mem:" + getName(), USERNAME, PASSWORD);
        JdbcTestTemplates.timestampValueInsertSelect(connection, TimeUnit.NANOSECONDS);
    }

    public void testCreateInsertAndUpdate() throws Exception {
        Connection connection = DriverManager.getConnection("jdbc:hsqldb:mem:" + getName(), USERNAME, PASSWORD);
        JdbcDataContext dc = new JdbcDataContext(connection);
        JdbcTestTemplates.simpleCreateInsertUpdateAndDrop(dc, "metamodel_test_simple");
    }

    public void testCompositePrimaryKeyCreation() throws Exception {
        Connection connection = DriverManager.getConnection("jdbc:hsqldb:mem:" + getName(), USERNAME, PASSWORD);
        JdbcDataContext dc = new JdbcDataContext(connection);
        JdbcTestTemplates.compositeKeyCreation(dc, "metamodel_test_composite_keys");
    }

    public void testGetSchemas() throws Exception {
        assertNotNull(_connection);
        JdbcDataContext dc = new JdbcDataContext(_connection);
        assertEquals("[Schema[name=INFORMATION_SCHEMA], " + "Schema[name=PUBLIC]]", Arrays.toString(dc.getSchemas().toArray()));

        Schema defaultSchema = dc.getDefaultSchema();
        Schema publicSchema = dc.getSchemaByName("PUBLIC");
        assertSame(defaultSchema, publicSchema);
        Table[] tables = publicSchema.getTables().toArray(new Table[publicSchema.getTables().size()]);
        assertEquals(13, tables.length);
        assertEquals("[Table[name=CUSTOMERS,type=TABLE,remarks=null], "
                + "Table[name=CUSTOMER_W_TER,type=TABLE,remarks=null], "
                + "Table[name=DEPARTMENT_MANAGERS,type=TABLE,remarks=null], "
                + "Table[name=DIM_TIME,type=TABLE,remarks=null], " + "Table[name=EMPLOYEES,type=TABLE,remarks=null], "
                + "Table[name=OFFICES,type=TABLE,remarks=null], " + "Table[name=ORDERDETAILS,type=TABLE,remarks=null], "
                + "Table[name=ORDERFACT,type=TABLE,remarks=null], " + "Table[name=ORDERS,type=TABLE,remarks=null], "
                + "Table[name=PAYMENTS,type=TABLE,remarks=null], " + "Table[name=PRODUCTS,type=TABLE,remarks=null], "
                + "Table[name=QUADRANT_ACTUALS,type=TABLE,remarks=null], "
                + "Table[name=TRIAL_BALANCE,type=TABLE,remarks=null]]", Arrays.toString(tables));

        Table empTable = publicSchema.getTableByName("EMPLOYEES");
        assertEquals(
                "[Column[name=EMPLOYEENUMBER,columnNumber=0,type=INTEGER,nullable=false,nativeType=INTEGER,columnSize=0], "
                        + "Column[name=LASTNAME,columnNumber=1,type=VARCHAR,nullable=false,nativeType=VARCHAR,columnSize=50], "
                        + "Column[name=FIRSTNAME,columnNumber=2,type=VARCHAR,nullable=false,nativeType=VARCHAR,columnSize=50], "
                        + "Column[name=EXTENSION,columnNumber=3,type=VARCHAR,nullable=false,nativeType=VARCHAR,columnSize=10], "
                        + "Column[name=EMAIL,columnNumber=4,type=VARCHAR,nullable=false,nativeType=VARCHAR,columnSize=100], "
                        + "Column[name=OFFICECODE,columnNumber=5,type=VARCHAR,nullable=false,nativeType=VARCHAR,columnSize=20], "
                        + "Column[name=REPORTSTO,columnNumber=6,type=INTEGER,nullable=true,nativeType=INTEGER,columnSize=0], "
                        + "Column[name=JOBTITLE,columnNumber=7,type=VARCHAR,nullable=false,nativeType=VARCHAR,columnSize=50]]",
                Arrays.toString(empTable.getColumns().toArray()));

        assertEquals(
                "[Column[name=EMPLOYEENUMBER,columnNumber=0,type=INTEGER,nullable=false,nativeType=INTEGER,columnSize=0]]",
                Arrays.toString(empTable.getPrimaryKeys().toArray()));

        // Only a single relationship registered in the database
        assertEquals(
                "[Relationship[primaryTable=PRODUCTS,primaryColumns=[PRODUCTCODE],foreignTable=ORDERFACT,foreignColumns=[PRODUCTCODE]]]",
                Arrays.toString(publicSchema.getRelationships().toArray()));
    }

    public void testExecuteQuery() throws Exception {
        JdbcDataContext dc = new JdbcDataContext(_connection);
        Schema schema = dc.getDefaultSchema();
        Table productsTable = schema.getTableByName("PRODUCTS");
        Table factTable = schema.getTableByName("ORDERFACT");

<<<<<<< HEAD
        Query q = new Query().from(new FromItem(JoinType.INNER, productsTable.getRelationships(factTable).iterator().next())).select(
                productsTable.getColumns().get(0), factTable.getColumns().get(0));
=======
        Query q = new Query().from(new FromItem(JoinType.INNER, productsTable.getRelationships(factTable)[0]))
                .select(productsTable.getColumns()[0], factTable.getColumns()[0]);
>>>>>>> 2fe6a2b7
        assertEquals(
                "SELECT \"PRODUCTS\".\"PRODUCTCODE\", \"ORDERFACT\".\"ORDERNUMBER\" FROM PUBLIC.\"PRODUCTS\" INNER JOIN PUBLIC.\"ORDERFACT\" ON \"PRODUCTS\".\"PRODUCTCODE\" = \"ORDERFACT\".\"PRODUCTCODE\"",
                q.toString());
        assertEquals(25000, dc.getFetchSizeCalculator().getFetchSize(q));

        DataSet data = dc.executeQuery(q);
        TableModel tableModel = new DataSetTableModel(data);
        assertEquals(2, tableModel.getColumnCount());
        assertEquals(2996, tableModel.getRowCount());

        assertEquals(110,
                MetaModelHelper.executeSingleRowQuery(dc, new Query().selectCount().from(productsTable)).getValue(0));
    }

    public void testLimit() throws Exception {
        JdbcDataContext dc = new JdbcDataContext(_connection);
        Schema schema = dc.getDefaultSchema();
        Table productsTable = schema.getTableByName("PRODUCTS");

        DataSet ds = dc.query().from(productsTable).select("PRODUCTCODE").limit(2).execute();
        assertTrue(ds.next());
        assertEquals("Row[values=[S10_1678]]", ds.getRow().toString());
        assertTrue(ds.next());
        assertEquals("Row[values=[S10_1949]]", ds.getRow().toString());
        assertFalse(ds.next());
        ds.close();
    }

    public void testOffset() throws Exception {
        JdbcDataContext dc = new JdbcDataContext(_connection);
        Schema schema = dc.getDefaultSchema();
        Table productsTable = schema.getTableByName("PRODUCTS");

        DataSet ds = dc.query().from(productsTable).select("PRODUCTCODE").offset(2).execute();
        assertTrue(ds.next());
        assertEquals("Row[values=[S10_2016]]", ds.getRow().toString());
        assertTrue(ds.next());
        assertEquals("Row[values=[S10_4698]]", ds.getRow().toString());
        assertTrue(ds.next());
        assertTrue(ds.next());
        assertTrue(ds.next());
        ds.close();
    }

    public void testLimitAndOffset() throws Exception {
        JdbcDataContext dc = new JdbcDataContext(_connection);
        Schema schema = dc.getDefaultSchema();
        Table productsTable = schema.getTableByName("PRODUCTS");

        DataSet ds = dc.query().from(productsTable).select("PRODUCTCODE").limit(2).offset(2).execute();
        assertTrue(ds.next());
        assertEquals("Row[values=[S10_2016]]", ds.getRow().toString());
        assertTrue(ds.next());
        assertEquals("Row[values=[S10_4698]]", ds.getRow().toString());
        assertFalse(ds.next());

        ds.close();
    }

    public void testQueryRewriterQuoteAliases() throws Exception {
        JdbcDataContext dc = new JdbcDataContext(_connection);
        IQueryRewriter queryRewriter = dc.getQueryRewriter();
        assertSame(HsqldbQueryRewriter.class, queryRewriter.getClass());

        Schema schema = dc.getSchemaByName("PUBLIC");
        Table productsTable = schema.getTableByName("PRODUCTS");

        Query q = new Query().from(productsTable, "pro-ducts")
                .select(new SelectItem(productsTable.getColumnByName("PRODUCTCODE")).setAlias("c|o|d|e"));
        q.setMaxRows(5);

        assertEquals("SELECT pro-ducts.\"PRODUCTCODE\" AS c|o|d|e FROM PUBLIC.\"PRODUCTS\" pro-ducts", q.toString());

        String queryString = queryRewriter.rewriteQuery(q);
        assertEquals("SELECT TOP 5 \"pro-ducts\".\"PRODUCTCODE\" AS \"c|o|d|e\" FROM PUBLIC.\"PRODUCTS\" \"pro-ducts\"",
                queryString);

        // We have to test that no additional quoting characters are added every
        // time we run the rewriting
        queryString = queryRewriter.rewriteQuery(q);
        queryString = queryRewriter.rewriteQuery(q);
        assertEquals("SELECT TOP 5 \"pro-ducts\".\"PRODUCTCODE\" AS \"c|o|d|e\" FROM PUBLIC.\"PRODUCTS\" \"pro-ducts\"",
                queryString);

        // Test that the original query is still the same (ie. it has been
        // cloned for execution)
        assertEquals("SELECT pro-ducts.\"PRODUCTCODE\" AS c|o|d|e FROM PUBLIC.\"PRODUCTS\" pro-ducts", q.toString());

        DataSet data = dc.executeQuery(q);
        assertNotNull(data);
        data.close();
    }

    public void testQualifiedLabel() throws Exception {
        DataContext dc = new JdbcDataContext(_connection);

        Column column = dc.getDefaultSchema().getTableByName("PRODUCTS").getColumnByName("PRODUCTCODE");
        assertEquals("PUBLIC.PRODUCTS.PRODUCTCODE", column.getQualifiedLabel());
        assertEquals("Table[name=PRODUCTS,type=TABLE,remarks=null]",
                dc.getTableByQualifiedLabel("PUBLIC.PRODUCTS").toString());
        assertEquals("Table[name=PRODUCTS,type=TABLE,remarks=null]",
                dc.getTableByQualifiedLabel("PRODUCTS").toString());
        assertEquals(
                "Column[name=PRODUCTCODE,columnNumber=0,type=VARCHAR,nullable=false,nativeType=VARCHAR,columnSize=50]",
                dc.getColumnByQualifiedLabel("PUBLIC.PRODUCTS.PRODUCTCODE").toString());
        assertEquals(
                "Column[name=PRODUCTCODE,columnNumber=0,type=VARCHAR,nullable=false,nativeType=VARCHAR,columnSize=50]",
                dc.getColumnByQualifiedLabel("PRODUCTS.PRODUCTCODE").toString());
    }

    public void testQuoteInWhereClause() throws Exception {
        Connection connection = DriverManager.getConnection("jdbc:hsqldb:mem:quote_in_where", USERNAME, PASSWORD);

        {
            Statement st = connection.createStatement();
            st.executeUpdate("CREATE TABLE testtable (name VARCHAR(255));");
            st.close();
        }

        {
            PreparedStatement st = connection.prepareStatement("INSERT INTO testtable VALUES (?)");
            st.setString(1, "hello");
            st.executeUpdate();

            st.setString(1, "hi");
            st.executeUpdate();

            st.setString(1, "m'jello");
            st.executeUpdate();

            st.close();
        }

        JdbcDataContext dc = new JdbcDataContext(connection);

        Table table = dc.getDefaultSchema().getTableByName("testtable");

        Query q = dc.query().from(table).selectCount().toQuery();
        Row row = MetaModelHelper.executeSingleRowQuery(dc, q);
        assertEquals(3, ((Number) row.getValue(0)).intValue());

        q = dc.query().from(table).selectCount().where("name").isEquals("m'jello").toQuery();

        assertEquals("SELECT COUNT(*) FROM PUBLIC.\"TESTTABLE\" WHERE \"TESTTABLE\".\"NAME\" = 'm'jello'", q.toSql());
        assertEquals("SELECT COUNT(*) FROM PUBLIC.\"TESTTABLE\" WHERE \"TESTTABLE\".\"NAME\" = 'm''jello'",
                dc.getQueryRewriter().rewriteQuery(q));

        row = MetaModelHelper.executeSingleRowQuery(dc, q);
        assertEquals(1, ((Number) row.getValue(0)).intValue());
    }

    public void testWhereColInValues() throws Exception {
        DataContext dc = new JdbcDataContext(_connection);
        DataSet ds = dc.query().from("QUADRANT_ACTUALS").select("REGION").and("DEPARTMENT").where("DEPARTMENT")
                .in("Sales", "Finance").execute();

        assertTrue(ds.next());
        assertEquals("Row[values=[Central, Sales]]", ds.getRow().toString());

        while (ds.next()) {
            Object deptValue = ds.getRow().getValue(1);
            assertTrue("Sales".equals(deptValue) || "Finance".equals(deptValue));
        }
        ds.close();
    }

    public void testAutomaticConversionWhenInsertingString() throws Exception {
        Connection connection = DriverManager.getConnection("jdbc:hsqldb:mem:auto_conversion", USERNAME, PASSWORD);

        JdbcTestTemplates.automaticConversionWhenInsertingString(connection);
    }

    public void testWorkingWithDates() throws Exception {
        Connection connection = DriverManager.getConnection("jdbc:hsqldb:mem:working_with_dates", USERNAME, PASSWORD);

        final JdbcDataContext dc = new JdbcDataContext(connection);
        final Schema schema = dc.getDefaultSchema();
        JdbcTestTemplates.createInsertAndUpdateDateTypes(dc, schema, "test_table");
    }

    public void testCharOfSizeOn() throws Exception {
        Connection connection = DriverManager.getConnection("jdbc:hsqldb:mem:char_of_size_one", USERNAME, PASSWORD);
        JdbcTestTemplates.meaningOfOneSizeChar(connection);
    }

    public void testInsertOfDifferentTypes() throws Exception {
        Connection connection =
                DriverManager.getConnection("jdbc:hsqldb:mem:different_types_insert", USERNAME, PASSWORD);

        try {
            connection.createStatement().execute("DROP TABLE my_table");
        } catch (Exception e) {
            // do nothing
        }

        JdbcDataContext dc = new JdbcDataContext(connection);
        final Schema schema = dc.getDefaultSchema();

        dc.executeUpdate(new UpdateScript() {
            @Override
            public void run(UpdateCallback cb) {
                Table table = cb.createTable(schema, "my_table").withColumn("id").ofType(ColumnType.INTEGER)
                        .ofNativeType("IDENTITY").nullable(false).withColumn("name").ofType(ColumnType.VARCHAR)
                        .ofSize(10).withColumn("foo").ofType(ColumnType.BOOLEAN).nullable(true).withColumn("bar")
                        .ofType(ColumnType.BOOLEAN).nullable(true).execute();

                assertEquals("MY_TABLE", table.getName());
            }
        });

        try {
            dc.executeUpdate(new UpdateScript() {
                @Override
                public void run(UpdateCallback callback) {
                    callback.insertInto("my_table").value("name", "row 1").value("foo", true).execute();

                    callback.insertInto("my_table").value("name", "row 2").value("bar", true).execute();

                    callback.insertInto("my_table").value("name", "row 3").value("foo", true).execute();

                    callback.insertInto("my_table").value("name", "row 4").value("foo", true).execute();

                    callback.insertInto("my_table").value("name", "row 5").value("bar", true).execute();

                    callback.insertInto("my_table").value("name", "row 6").value("foo", true).value("bar", true)
                            .execute();

                    callback.insertInto("my_table").value("name", "row 7").value("foo", true).value("bar", true)
                            .execute();

                    callback.insertInto("my_table").value("name", "row 8").value("foo", false).value("bar", false)
                            .execute();
                }
            });

            DataSet ds = dc.query().from("my_table").select("id").and("name").execute();
            assertTrue(ds.next());
            assertEquals("Row[values=[0, row 1]]", ds.getRow().toString());
            assertTrue(ds.next());
            assertEquals("Row[values=[1, row 2]]", ds.getRow().toString());
            assertTrue(ds.next());
            assertEquals("Row[values=[2, row 3]]", ds.getRow().toString());
            assertTrue(ds.next());
            assertEquals("Row[values=[3, row 4]]", ds.getRow().toString());
            assertTrue(ds.next());
            assertEquals("Row[values=[4, row 5]]", ds.getRow().toString());
            assertTrue(ds.next());
            assertEquals("Row[values=[5, row 6]]", ds.getRow().toString());
            assertTrue(ds.next());
            assertEquals("Row[values=[6, row 7]]", ds.getRow().toString());
            assertTrue(ds.next());
            assertEquals("Row[values=[7, row 8]]", ds.getRow().toString());
            assertFalse(ds.next());
            ds.close();
        } finally {
            connection.createStatement().execute("DROP TABLE my_table");
        }
    }

    public void testDifferentOperators() throws Exception {
        Connection conn = DriverManager.getConnection("jdbc:hsqldb:mem:different_operators", USERNAME, PASSWORD);
        JdbcTestTemplates.differentOperatorsTest(conn);
    }

    public void testInterpretationOfNull() throws Exception {
        Connection conn = DriverManager.getConnection("jdbc:hsqldb:mem:interpretation_of_null", USERNAME, PASSWORD);
        JdbcTestTemplates.interpretationOfNulls(conn);
    }

    public void testCapitalization() throws Exception {
        try (Connection connection =
                DriverManager.getConnection("jdbc:hsqldb:mem:different_types_insert", USERNAME, PASSWORD)) {

            final JdbcDataContext dcon = new JdbcDataContext(connection);

            final String mixedcap = "MixedCapitalization";
            final String idCol = "Id";
            final String nameCol = "name";
            final String emailCol = "EMAIL";
            final String createTable = "CREATE TABLE \"" + mixedcap + "\" (\"" + idCol + "\" INTEGER, \"" + nameCol
                    + "\" LONGVARCHAR,  \"" + emailCol + "\" LONGVARCHAR)";

            try (Statement stmt = connection.createStatement();) {

                stmt.execute(createTable);

            }

            dcon.refreshSchemas();
            assertEquals(mixedcap, dcon.getDefaultSchema().getTable(0).getName());
            assertEquals(idCol, dcon.getDefaultSchema().getTable(0).getColumn(0).getName());

            dcon.query().from(mixedcap).select(idCol, nameCol, emailCol).execute();

            try (Statement stmt = connection.createStatement()) {
                stmt.execute("DROP TABLE \"" + mixedcap + "\"");
            }
            dcon.refreshSchemas();
            dcon.executeUpdate(new UpdateScript() {

                @Override
                public void run(UpdateCallback callback) {
                    callback.createTable(dcon.getDefaultSchemaName(), mixedcap).withColumn(idCol).asPrimaryKey()
                            .ofType(ColumnType.INTEGER).withColumn(nameCol).ofType(ColumnType.STRING)
                            .withColumn(emailCol).ofType(ColumnType.STRING).execute();
                }
            });

            dcon.executeUpdate(new UpdateScript() {

                @Override
                public void run(UpdateCallback callback) {
                    callback.insertInto(mixedcap).value(idCol, 1).value(nameCol, "Sarah")
                            .value(emailCol, "sarah@example.com").execute();
                }
            });

            String queryNoQuotes = "SELECT " + nameCol + ", " + idCol + ", " + emailCol + " FROM " + mixedcap
                    + " WHERE " + idCol + "= 1";
            DataSet dsStringQueryNQ = dcon.executeQuery(queryNoQuotes);
            List<Row> rowsQueryNoQuotes = dsStringQueryNQ.toRows();
            assertEquals(1, rowsQueryNoQuotes.size());
            List<Row> rowsQueryObject = dcon.query().from(mixedcap).select(nameCol).select(idCol).select(emailCol)
                    .where(idCol).eq(1).execute().toRows();
            assertEquals(1, rowsQueryObject.size());

            assertEquals(rowsQueryObject.get(0).getValue(0), rowsQueryNoQuotes.get(0).getValue(0));
            assertEquals(rowsQueryObject.get(0).getValue(1), rowsQueryNoQuotes.get(0).getValue(1));
            assertEquals(rowsQueryObject.get(0).getValue(2), rowsQueryNoQuotes.get(0).getValue(2));

        }

    }
}<|MERGE_RESOLUTION|>--- conflicted
+++ resolved
@@ -145,13 +145,9 @@
         Table productsTable = schema.getTableByName("PRODUCTS");
         Table factTable = schema.getTableByName("ORDERFACT");
 
-<<<<<<< HEAD
         Query q = new Query().from(new FromItem(JoinType.INNER, productsTable.getRelationships(factTable).iterator().next())).select(
                 productsTable.getColumns().get(0), factTable.getColumns().get(0));
-=======
-        Query q = new Query().from(new FromItem(JoinType.INNER, productsTable.getRelationships(factTable)[0]))
-                .select(productsTable.getColumns()[0], factTable.getColumns()[0]);
->>>>>>> 2fe6a2b7
+
         assertEquals(
                 "SELECT \"PRODUCTS\".\"PRODUCTCODE\", \"ORDERFACT\".\"ORDERNUMBER\" FROM PUBLIC.\"PRODUCTS\" INNER JOIN PUBLIC.\"ORDERFACT\" ON \"PRODUCTS\".\"PRODUCTCODE\" = \"ORDERFACT\".\"PRODUCTCODE\"",
                 q.toString());
