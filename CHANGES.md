<<<<<<< HEAD
### Apache MetaModel 5.0

 * [METAMODEL-6] - Added update summary containing information about changes on returning UpdateableDataContext.executeUpdate(..)
 * [METAMODEL-222] - Added support for Java 8 lambdas, removed support for Java 7.
 * [METAMODEL-1087] - Removed deprecated APIs from MetaModel's codebase.

### Apache MetaModel 4.5.3 (work in progress)
=======
### Apache MetaModel 4.5.4 (work in progress)

 * [METAMODEL-1099] - Created a new DataContextFactory SPI and a extensible registry of implementations based on ServiceLoader.
 * [METAMODEL-1088] - Add support for aliases in MongoDB.
 * [METAMODEL-1086] - Fixed encoding issue when CsvDataContext is instantiated with InputStream.
 * [METAMODEL-1094] - Added support for Apache Cassandra version 3.x.
 * [METAMODEL-1093] - Close compiled ResultSets.

### Apache MetaModel 4.5.3
>>>>>>> 52c3dafc

 * [METAMODEL-235] - Fixed a bug related to handling of null or missing values in ElasticSearch using REST client.
 * [METAMODEL-225] - Fixed support for nested objects and arrays in ElasticSearch using REST client.
 * [METAMODEL-244] - Added ColumnNamingStrategies concept which allows custom column naming and column name overriding.
 * [METAMODEL-242] - Fixed issue when de-serializing old enum-instances of FunctionType.
 * [METAMODEL-247] - Added FixedWidthConfigurationReader for reading fixed width file metadata from external files.
 * [METAMODEL-159] - DataContextFactory misses methods to create HBase and POJO data contexts.
 * [METAMODEL-252] - Fixed a bug that caused JDBC updates to unnecessarily refresh schema objects.
 * [METAMODEL-1082] - Improved performance of batch ElasticSearch operations by using bulk API.
 * [METAMODEL-241] - Fixed deserialization of legacy enum types on OpenJDK after rev. 7c1d34773aa6.

### Apache MetaModel 4.5.2

 * [METAMODEL-236] - Made OperatorType and FunctionType Serializable to ensure that serialization of Query is possible.

### Apache MetaModel 4.5.1

 * [METAMODEL-227] - Fix for respecting CSV escape character also when no quote character is set.
 * [METAMODEL-183] - MongoDB module split into three: common, Mongo2 and Mongo3 to allow use of either old or new MongoDB API.
 * [METAMODEL-231] - Fixed a bug causing the Neo4j to represent the same table multiple times within a schema.
 * [METAMODEL-228] - Fixed a bug causing Number.class to not be converted to ColumnType.NUMBER.

### Apache MetaModel 4.5.0

 * [METAMODEL-212] - New module for ElasticSearch via REST client.
 * [METAMODEL-99] - New module for Neo4j connectivity with MetaModel.
 * [METAMODEL-207] - Ensured the serializability of the SingleLineCsvRow class.
 * [METAMODEL-211] - Fixed a bug related to lookup by primary key (_id) on MongoDB.
 * [METAMODEL-216] - Added new aggregate functions: FIRST, LAST and RANDOM.
 * [METAMODEL-195] - Added new function MAP_VALUE which allows extracting a nested value from within a key/value map field.
 * [METAMODEL-15] - Query parser support for table names with space. Delimitters can be double quote or square brackets. 
 * [METAMODEL-215] - Improved the capability of NumberComparator to support Integer, Long, Double, BigInteger and other built-in Number classes.
 * [METAMODEL-218] - Fixed conversion of STRING and NUMBER types to database-specific types in JDBC module.
 * [METAMODEL-205] - Added validation of Excel sheet name before attempting to create table (sheet).
 * [METAMODEL-219] - Made HdfsResource capable of incorporating Hadoop configuration files core-site.xml and hdfs-site.xml
 * [METAMODEL-220] - Made HdfsResource capable of working with other URI schemes than 'hdfs'.

### Apache MetaModel 4.4.1

 * [METAMODEL-198] - Fixed support for JDBC TIMESTAMP precision to match the underlying database's precision.
 * [METAMODEL-200] - Added optional "APPROXIMATE" keyword to query syntax for aggregate functions.
 * [METAMODEL-144] - Automated binary packaging of the MetaModel project.
 * [METAMODEL-197] - ElasticSearch schema update/change after CREATE TABLE statements.
 * [METAMODEL-199] - Fixed a bug in query parser when parsing two consecutive WHERE items with parentheses around them.
 * [METAMODEL-203] - Upgraded MongoDB dependency version and API to the 3.x line.

### Apache MetaModel 4.4.0

 * [METAMODEL-192] - Added support for Scalar functions. We have a basic set of datatype conversion functions as well as support for UDF via implementing the ScalarFunction interface.
 * [METAMODEL-194] - Added support for setting the "Max rows" flag of a query to 0. This will always return an empty dataset.
 * [METAMODEL-173] - Improved CSV writing to non-file destinations. Added .write() and .append() methods to Resource interface.
 * [METAMODEL-170] - Dropped support for Java 6.
 * [METAMODEL-176] - Trimmed the transient dependencies of the JDBC module.
 * [METAMODEL-178] - Added AggregateFunction and ScalarFunction interfaces. Changed FunctionType enum to be super-interface of those. Compatibility is retained but a recompile of code using FunctionType is needed.
 * [METAMODEL-188] - Changed OperatorType enum to be an interface. Compatibility is retained but a recompile of code is needed.
 * [METAMODEL-179] - Ensured that HdfsResource is not closing a shared HDFS file system reference.
 * [METAMODEL-171] - Made integration tests for Cassandra module function properly in all environments.
 * [METAMODEL-177] - Fixed a bug pertaining to the serializability of HdfsResource.
 * [METAMODEL-172] - ElasticSearch Date types should be converted properly.
 * [METAMODEL-184] - ElasticSearch querying with "IS NULL" and "IS NOT NULL" now uses MissingFilter and ExistsFilter.
 * [METAMODEL-190] - Improved decimal number support in Excel module.
 * [METAMODEL-187] - Improved memory consumption of Excel module by passing random-access-file handles to POI when possible.
 * [METAMODEL-191] - Resolved a number of dependency conflicts/overlaps when combining multiple MetaModel modules.
 * [METAMODEL-157] - Fixed an issue in DELETE FROM statements with WHERE clauses requiring client-side data type conversion on JDBC databases.
 * [METAMODEL-182] - Improved HdfsResource and FileResource directory-based implementations by adding also getSize() and getLastModified() directory-based implementations.

### Apache MetaModel 4.3.6

 * [METAMODEL-161] - Upgraded HBase client API to version 1.1.1
 * [METAMODEL-160] - Added support for Apache Hive via the JDBC module of MetaModel.
 * [METAMODEL-162] - Made HdfsResource Serializable and added property getters
 * [METAMODEL-163] - Made FileResource and HdfsResource work with folders containing file chunks instead of only single files
 * [METAMODEL-104] - Added 'hadoop' and 'hbase' modules to dependencies of 'MetaModel-full'.
 * [METAMODEL-164] - Fixed a bug in data type parsing of ElasticSearch mapping document.

### Apache MetaModel 4.3.5

 * [METAMODEL-148] - Added a 'hadoop' module with a HdfsResource class to allow CSV, Excel and Fixed-width file access on HDFS.
 * [METAMODEL-152] - Fixed an issue of not clearing schema cache when refreshSchemas() is invoked.
 * [METAMODEL-149] - Added support for COUNTER data type in Cassandra.
 * [METAMODEL-151] - Added support for DOUBLE data type mapping in PostgreSQL
 * [METAMODEL-154] - Use embedded Cassandra server for integration tests.

### Apache MetaModel 4.3.4

 * [METAMODEL-136] - Added LIKE operator native support (using conversion to regex) for MongoDB.
 * [METAMODEL-138] - Allow empty characters before AS keyword in query parsing.
 * [METAMODEL-141] - Improved mapping of ColumnType to SQL data types for Oracle, SQL Server, MySQL, DB2 and PostgreSQL
 * [METAMODEL-142] - Ensured that JDBC schema refreshes in an UpdateScript is using same Connection/Transaction as rest of operations
 * [METAMODEL-133] - Improved query parser support for multiple JOINs in same query.
 * [METAMODEL-140] - Fixed support for ElasticSearch mappings with additional property attributes.

### Apache MetaModel 4.3.3

 * [METAMODEL-123] - Added compatibility with ElasticSearch version 1.4.x
 * [METAMODEL-93] - Added compatibility with Apache HBase version 1.0.0
 * [METAMODEL-124] - Invoked ElasticSearch cross-version incompatible methods via reflection
 * [METAMODEL-125] - Added support for comma-separated select items in Query.select(String) method argument.
 * [METAMODEL-128] - Fixed bug in DataSet ordering when aggregation functions are applied to non-JDBC modules.
 * [METAMODEL-131] - Added support for composite primary keys in JDBC CREATE TABLE statements.

### Apache MetaModel 4.3.2

 * [METAMODEL-78] - Fixed a bug that caused SELECT DISTINCT to sometimes return duplicates records on certain DataContext implementations.
 * [METAMODEL-106] - Improved handling of invalid or non-existing index names passed to ElasticSearchDataContext
 * [METAMODEL-79] - Added update execution support on ElasticSearch module. Increased capability of pushing down WHERE items to ElasticSearch searches.
 * [METAMODEL-115] - Improved query parsing to allow lower-case function names, operators etc.

### Apache MetaModel 4.3.1

 * [METAMODEL-100] - Fixed bug when having multiple columns of same name. Added column no. comparison when calling Column.equals(...).

### Apache MetaModel 4.3.0-incubating

 * [METAMODEL-77] - New module 'elasticsearch' for connecting and modeling ElasticSearch indexes through MetaModel.
 * [METAMODEL-18] - New module 'cassandra' for connecting and modelling Apache Cassandra databases through MetaModel.
 * [METAMODEL-83] - Added new operator types: GREATER_THAN_OR_EQUAL ('>=') and LESS_THAN_OR_EQUAL ('<=').
 * [METAMODEL-92] - For JSON, MongoDB and CouchDB: Made it possible to specify column names referring nested fields such as "name.first" or "addresses[0].city".
 * [METAMODEL-76] - Query parser improved to handle filters without spaces inbetween operator and operands.
 * [METAMODEL-95] - Fixed a critical bug in the Salesforce.com module which caused all number values to be interpreted as '1'.
 * [METAMODEL-74] - Fixed a bug related to skipping blank values when applying an aggregate function (SUM, AVG etc.)
 * [METAMODEL-85] - Fixed a bug that caused NULL values to be evaluated with equal-sign in JDBC update and delete statements instead of 'IS NULL'.
 
### Apache MetaModel 4.2.0-incubating

 * [METAMODEL-38] - New module 'json' for handling json files (containing JSON arrays of documents or line-delimited JSON documents)
 * [METAMODEL-54] - ColumnType converted from enum to interface to allow for further specialization in modules.
 * [METAMODEL-57] - Changed the column type VARCHAR into STRING for the modules: CSV, Fixedwidth, Excel and XML.
 * [METAMODEL-56] - Made separate column types for converted JDBC LOBs - "CLOB as String" and "BLOB as bytes".
 * [METAMODEL-46] - Improved row-lookup by primary key (ID) in CouchDB
 * [METAMODEL-58] - Fixed a bug related to using CreateTable class and primary keys not getting created.
 * [METAMODEL-3]  - Improved writing of Byte-Order-Mark (BOM) for various encoding spelling variants.
 * [METAMODEL-70] - Made the build compatible with both JDK versions 6 and 7.
 * [METAMODEL-59] - Fixed a bug related to handling of date/time literals in MS SQL Server queries.
 * [METAMODEL-60] - Fixed a bug related to DISTINCT and TOP keywords in MS SQL Server queries.
 * [METAMODEL-45] - Improved and standardized way of handling integration test connection information towards external databases.
 * [METAMODEL-62] - Fixed a bug related to fault-tolerant handling of malformed CSV lines when reading CSVs in single-line mode
 * [METAMODEL-68] - Made it possible to create a CSV table without a header line in the file, if the user configures it.
 * [METAMODEL-67] - Upgraded Jackson (JSON library) dependency from org.codehaus namespace to the newer com.fasterxml namespace.
 * [METAMODEL-69] - Fixed issue with deserialization of ColumnType into the new interface instead of the old enum.

### Apache MetaModel 4.1.0-incubating

 * [METAMODEL-13] - Added support for Apache HBase via the new module "MetaModel-hbase"
 * [METAMODEL-41] - Added a parser for SimpleTableDef objects (SimpleTableDefParser). It parses statements similar to CREATE TABLE statements, although without the "CREATE TABLE" prefix. For example: foo (bar INTEGER, baz VARCHAR)
 * [METAMODEL-11] - New module "MetaModel-spring" which adds a convenient FactoryBean to produce various types of DataContext objects based on externalizable parameters, for Spring framework users.
 * [METAMODEL-32] - Fixed thread-safety issue in Excel module when tables (sheets) metadata is updated.
 * [METAMODEL-47] - Fixed issue in Excel of loading schema if query is fired based on metadata from a previous DataContext instance.
 * [METAMODEL-35] - Improved query rewriting for DB2 when paged queries contain ORDER BY clause.
 * [METAMODEL-44] - Added an optional method for QueryPostprocessDataContext implementations to do a row-lookup by primary key value.
 * [METAMODEL-43] - Made CSV datastores skip empty lines in file instead of treating them of rows with null values.
 * [METAMODEL-39] - Added pooling of active/used Connections and PreparedStatements in JDBC compiled queries.
 * [METAMODEL-34] - Updated LICENSE file to not include bundled dependencies' licenses.
 * [METAMODEL-33] - Ensured that Apache Rat plugin for Maven is properly activated.
 * [METAMODEL-37] - Removed old site sources from project.

### Apache MetaModel 4.0.0-incubating

 * [METAMODEL-9] - SalesforceDataSet is throwing exception for insert sql of record having date/time.
 * [METAMODEL-4] - Use folder name as schema name for file based DataContexts
 * [METAMODEL-5] - Faster CsvDataContext implementation for single-line values
 * [METAMODEL-26] - Provide endpoint URL with SalesforceDataContext
 * Upgraded Apache POI dependency to v. 3.9
 * Improved fluent Query builder API by adding string parameter based methods for joining tables
 * Added a utility ObjectInputStream for deserializing legacy MetaModel objects
 * Performance improvement to CSV reading when values are only single line based
 * Setting up the project on apache infrastructure
 * [METAMODEL-10] - Exclude Jackcess dependency (Access module) from MetaModel
 * Renaming the package hierarchy from org.eobjects.metamodel to org.apache.metamodel
 * [METAMODEL-29] - Fixed issue in CreateTable builder class, causing it to only support a single column definition
 * [METAMODEL-30] - Fixed issue with count(*) queries on CSV resources that does not provide a byte stream length <|MERGE_RESOLUTION|>--- conflicted
+++ resolved
@@ -1,12 +1,9 @@
-<<<<<<< HEAD
 ### Apache MetaModel 5.0
 
  * [METAMODEL-6] - Added update summary containing information about changes on returning UpdateableDataContext.executeUpdate(..)
  * [METAMODEL-222] - Added support for Java 8 lambdas, removed support for Java 7.
  * [METAMODEL-1087] - Removed deprecated APIs from MetaModel's codebase.
 
-### Apache MetaModel 4.5.3 (work in progress)
-=======
 ### Apache MetaModel 4.5.4 (work in progress)
 
  * [METAMODEL-1099] - Created a new DataContextFactory SPI and a extensible registry of implementations based on ServiceLoader.
@@ -16,7 +13,6 @@
  * [METAMODEL-1093] - Close compiled ResultSets.
 
 ### Apache MetaModel 4.5.3
->>>>>>> 52c3dafc
 
  * [METAMODEL-235] - Fixed a bug related to handling of null or missing values in ElasticSearch using REST client.
  * [METAMODEL-225] - Fixed support for nested objects and arrays in ElasticSearch using REST client.
